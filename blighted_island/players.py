--- conflicted
+++ resolved
@@ -15,12 +15,9 @@
         "Bill",
         "Colin",
         "Nathan",
-<<<<<<< HEAD
         "Linda",
         "Manu",
-=======
         "Stephan",
->>>>>>> 0b4d73a5
     ]
 )
 
